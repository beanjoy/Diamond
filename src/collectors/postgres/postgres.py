--- conflicted
+++ resolved
@@ -74,12 +74,6 @@
         # Cleanup
         [conn.close() for conn in self.connections.itervalues()]
 
-    def publish(self, metric, value, **kwargs):
-        # Don't publish empty values
-        if not value or value == '0':
-            return
-        super(PostgresqlCollector, self).publish(metric, value, **kwargs)
-
     def _get_db_names(self):
         query = """
             SELECT datname FROM pg_database
@@ -98,7 +92,6 @@
             datnames = ['postgres']
         return datnames
 
-<<<<<<< HEAD
     def _connect(self, database=None):
         conn_args = {
           'host': self.config['host'],
@@ -111,15 +104,6 @@
             conn_args['database'] = database
 
         conn = psycopg2.connect(**conn_args)
-=======
-    def _connect(self, database='postgres'):
-        conn = psycopg2.connect(
-            host=self.config['host'],
-            user=self.config['user'],
-            password=self.config['password'],
-            port=self.config['port'],
-            database=database)
->>>>>>> 858e0687
 
         # Avoid using transactions, set isolation level to autocommit
         conn.set_isolation_level(0)
