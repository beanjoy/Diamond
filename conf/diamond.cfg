#
# DIAMOND Configuration File
#

[server]
### Options for the server

# Handlers to load
handlers = diamond.handler.NullHandler, diamond.handler.GraphiteHandler, diamond.handler.ArchiveHandler

# User diamond will run as
user = diamond

# Group diamond will run as
group = diamond

# Log file
log_file = tmp/diamond.log

# Pid file
pid_file = tmp/diamond.pid

# Directory to load collector modules from
collectors_path = src/collectors/
 
# Directory to load collector config from 
collectors_config_path = conf/

# Interval to reload collectors 
collectors_reload_interval = 300 

[handlers]
[[default]]
### Defaults options for all Handlers 

[[ArchiveHandler]]

# File to write archive log files
log_file = tmp/archive.log

# Number of days to keep archive log files
days = 7

[[GraphiteHandler]] 
### Options for GraphiteHandler 

# Graphtie server host
host = graphite 

# Port to send metrics to
port = 2003

# Socket timeout (seconds)
timeout = 15

[[GraphitePickleHandler]] 
### Options for GraphitePickleHandler 

# Graphtie server host
host = graphite 

# Port to send metrics to
port = 2004

# Socket timeout (seconds)
timeout = 15

# Batch size for pickled metrics
batch = 25

[collectors]
[[default]]
### Defaults options for all Collectors

# Path Prefix
path_prefix = systems

# Default splay time (seconds)
splay = 1

# Default Poll Interval (seconds)
interval = 60 

[[NetworkCollector]]
### Options for the NetworkCollector

# Path for network metrics
path = network

# Interface types to collect metrics on
interfaces = eth,bond

[[CPUCollector]]
### Options for the CPUCollector 

# Path for cpu metrics
path = cpu

[[MemoryCollector]]
### Options for the MemoryCollector
path = memory

[[LoadAverageCollector]]
### Options for the LoadAverageCollector
path = loadavg

[[IOCollector]]
## Options for the IO Stats collector
path = iostat

[[VMStatCollector]]
## Options for the VMStat collector
path = vmstat

[[DiskSpaceCollector]]
## Options for the Disk Space Collector
path = diskspace
<<<<<<< HEAD

# filesystems to examine
filesystems = ext2, ext3, ext4, xfs, glusterfs, nfs

# exclude_filters
#   A list of regex patterns
#   A filesystem matching any of these patterns will be excluded from disk space
#   metrics collection.
# 
# Examples:
#       exclude_filters = ,                 # no exclude filters at all
#       exclude_filters = ^/boot, ^/mnt     # exclude everything that begins /boot or /mnt
#       exclude_filters = m,                # exclude everything that includes the letter "m"
exclude_filters = '^/export/home',
=======
filesystems = ext2, ext3, ext4, xfs, glusterfs, nfs
>>>>>>> c4c620b1

[[TCPStatsCollector]]
## Options for the TCP Stats Collector
path = tcp<|MERGE_RESOLUTION|>--- conflicted
+++ resolved
@@ -115,8 +115,6 @@
 [[DiskSpaceCollector]]
 ## Options for the Disk Space Collector
 path = diskspace
-<<<<<<< HEAD
-
 # filesystems to examine
 filesystems = ext2, ext3, ext4, xfs, glusterfs, nfs
 
@@ -130,10 +128,6 @@
 #       exclude_filters = ^/boot, ^/mnt     # exclude everything that begins /boot or /mnt
 #       exclude_filters = m,                # exclude everything that includes the letter "m"
 exclude_filters = '^/export/home',
-=======
-filesystems = ext2, ext3, ext4, xfs, glusterfs, nfs
->>>>>>> c4c620b1
-
 [[TCPStatsCollector]]
 ## Options for the TCP Stats Collector
 path = tcp